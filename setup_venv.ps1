<#
.SYNOPSIS
  A script to update and install the SHARK runtime and its dependencies.

.DESCRIPTION
  This script updates and installs the SHARK runtime and its dependencies.
  It checks the Python version installed and installs any required build
  dependencies into a Python virtual environment.
  If that environment does not exist, it creates it.

.PARAMETER update-src
  git pulls latest version

.PARAMETER force
  removes and recreates venv to force update of all dependencies

.EXAMPLE
  .\setup_venv.ps1 --force

.EXAMPLE
  .\setup_venv.ps1 --update-src

.INPUTS
  None

.OUTPUTS
  None

#>

param([string]$arguments)

if ($arguments -eq "--update-src"){
	git pull
}

if ($arguments -eq "--force"){
	if (Test-Path env:VIRTUAL_ENV) {
        Write-Host "deactivating..."
        Deactivate
    }

    if (Test-Path .\shark.venv\) {
        Write-Host "removing and recreating venv..."
        Remove-Item .\shark.venv -Force -Recurse
        if (Test-Path .\shark.venv\) {
            Write-Host 'could not remove .\shark-venv - please try running ".\setup_venv.ps1 --force" again!'
            exit 1
        }
    }
}

# redirect stderr into stdout
$p = &{python -V} 2>&1
# check if an ErrorRecord was returned
$version = if($p -is [System.Management.Automation.ErrorRecord])
{
    # grab the version string from the error message
    $p.Exception.Message
}
else
{
    # otherwise return complete Python list
    $ErrorActionPreference = 'SilentlyContinue'
    $PyVer = py --list
}

# deactivate any activated venvs
if ($PyVer -like "*venv*")
{
  deactivate # make sure we don't update the wrong venv
  $PyVer = py --list # update list
}

Write-Host "Python versions found are"
Write-Host ($PyVer | Out-String) # formatted output with line breaks
if (!($PyVer.length -ne 0)) {$p} # return Python --version String if py.exe is unavailable
if (!($PyVer -like "*3.11*") -and !($p -like "*3.11*")) # if 3.11 is not in any list
{
    Write-Host "Please install Python 3.11 and try again"
    exit 34
}

Write-Host "Installing Build Dependencies"
# make sure we really use 3.11 from list, even if it's not the default.
if ($NULL -ne $PyVer) {py -3.11 -m venv .\shark.venv\}
else {python -m venv .\shark.venv\}
.\shark.venv\Scripts\activate
python -m pip install --upgrade pip
pip install wheel
pip install -r requirements.txt
<<<<<<< HEAD

=======
>>>>>>> 6cb86a84
Write-Host "Source your venv with ./shark.venv/Scripts/activate"<|MERGE_RESOLUTION|>--- conflicted
+++ resolved
@@ -89,8 +89,4 @@
 python -m pip install --upgrade pip
 pip install wheel
 pip install -r requirements.txt
-<<<<<<< HEAD
-
-=======
->>>>>>> 6cb86a84
 Write-Host "Source your venv with ./shark.venv/Scripts/activate"