--- conflicted
+++ resolved
@@ -7,10 +7,7 @@
 import logging
 import unittest
 import json
-from apps.shark_studio.api.llm import LanguageModel
 import gc
-<<<<<<< HEAD
-
 from apps.shark_studio.api.llm import LanguageModel, llm_chat_api
 from apps.shark_studio.api.sd import shark_sd_fn_dict_input, view_json_file
 from apps.shark_studio.web.utils.file_utils import get_resource_path
@@ -29,8 +26,6 @@
 #                 sd_kwargs[arg] = getattr(cmd_opts, arg)
 #         for i in shark_sd_fn_dict_input(sd_kwargs):
 #             print(i)
-=======
->>>>>>> c5cf0052
 
 
 class LLMAPITest(unittest.TestCase):
