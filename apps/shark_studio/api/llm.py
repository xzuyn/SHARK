--- conflicted
+++ resolved
@@ -3,12 +3,8 @@
 from turbine_models.gen_external_params.gen_external_params import gen_external_params
 import time
 from shark.iree_utils.compile_utils import compile_module_to_flatbuffer
-<<<<<<< HEAD
 from apps.shark_studio.web.utils.file_utils import get_resource_path
 from apps.shark_studio.modules.shared_cmd_opts import cmd_opts
-=======
-from apps.shark_studio.web.utils import get_resource_path
->>>>>>> c5cf0052
 import iree.runtime as ireert
 from itertools import chain
 import gc
@@ -93,7 +89,6 @@
         if self.quantization != "None":
             self.file_spec += "_" + self.quantization
 
-<<<<<<< HEAD
         if external_weights in ["safetensors", "gguf"]:
             self.external_weight_file = get_resource_path(
                 os.path.join("..", self.file_spec + "." + external_weights)
@@ -101,19 +96,12 @@
         else:
             self.external_weights = None
             self.external_weight_file = None
-=======
-        if external_weights is not None:
-            self.external_weight_file = get_resource_path(
-                self.file_spec + "." + external_weights
-            )
->>>>>>> c5cf0052
 
         if streaming_llm:
             # Add streaming suffix to file spec after setting external weights filename.
             self.file_spec += "_streaming"
         self.streaming_llm = streaming_llm
 
-<<<<<<< HEAD
         self.tempfile_name = get_resource_path(
             os.path.join("..", f"{self.file_spec}.tempfile")
         )
@@ -124,13 +112,6 @@
             )
         )
 
-=======
-        self.tempfile_name = get_resource_path(f"{self.file_spec}.tempfile")
-        # TODO: Tag vmfb with target triple of device instead of HAL backend
-        self.vmfb_name = get_resource_path(
-            f"{self.file_spec}_{self.backend}.vmfb.tempfile"
-        )
->>>>>>> c5cf0052
         self.max_tokens = llm_model_map[model_name]["max_tokens"]
         self.iree_module_dict = None
         self.use_system_prompt = use_system_prompt
@@ -154,10 +135,8 @@
                 print(
                     f"External weight file {self.external_weight_file} found for {self.vmfb_name}"
                 )
-<<<<<<< HEAD
             self.external_weight_file = str(self.external_weight_file)
-=======
->>>>>>> c5cf0052
+
         if os.path.exists(self.vmfb_name) and (
             external_weights is None or os.path.exists(str(self.external_weight_file))
         ):
@@ -241,15 +220,8 @@
         prompt = prompt.replace("\r", " ")
         if self.use_system_prompt and self.global_iter == 0:
             prompt = append_user_prompt(DEFAULT_CHAT_SYS_PROMPT, prompt)
-<<<<<<< HEAD
             return prompt
         else:
-=======
-            print(prompt)
-            return prompt
-        else:
-            print(prompt)
->>>>>>> c5cf0052
             return f"{B_INST} {prompt} {E_INST}"
 
     def chat(self, prompt):
@@ -285,14 +257,10 @@
                 token_len += 1
 
             history.append(format_out(token))
-<<<<<<< HEAD
             while (
                 format_out(token) != llm_model_map["llama2_7b"]["stop_token"]
                 and len(history) < self.max_tokens
             ):
-=======
-            while format_out(token) != llm_model_map["llama2_7b"]["stop_token"]:
->>>>>>> c5cf0052
                 dec_time = time.time()
                 if self.streaming_llm and self.model["get_seq_step"]() > 600:
                     print("Evicting cache space!")
@@ -357,8 +325,6 @@
         result_output = self.tokenizer.decode(history)
         self.global_iter += 1
         return result_output, total_time
-
-<<<<<<< HEAD
 
 def llm_chat_api(InputData: dict):
     from datetime import datetime as dt
@@ -455,9 +421,6 @@
         "choices": choices,
     }
 
-=======
->>>>>>> c5cf0052
-
 if __name__ == "__main__":
     lm = LanguageModel(
         "Trelis/Llama-2-7b-chat-hf-function-calling-v2",
