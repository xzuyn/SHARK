from turbine_models.custom_models import stateless_llama
from turbine_models.model_runner import vmfbRunner
from turbine_models.gen_external_params.gen_external_params import gen_external_params
import time
from shark.iree_utils.compile_utils import compile_module_to_flatbuffer
from apps.shark_studio.web.utils.file_utils import get_resource_path
from apps.shark_studio.modules.shared_cmd_opts import cmd_opts
import iree.runtime as ireert
from itertools import chain
import gc
import os
import torch
from transformers import AutoTokenizer, AutoModelForCausalLM

llm_model_map = {
    "llama2_7b": {
        "initializer": stateless_llama.export_transformer_model,
        "hf_model_name": "meta-llama/Llama-2-7b-chat-hf",
        "compile_flags": ["--iree-opt-const-expr-hoisting=False"],
        "stop_token": 2,
        "max_tokens": 4096,
        "system_prompt": """<s>[INST] <<SYS>>Be concise. You are a helpful, respectful and honest assistant. If a question does not make any sense, or is not factually coherent, explain why instead of answering something not correct. If you don't know the answer to a question, please don't share false information. <</SYS>>""",
    },
    "Trelis/Llama-2-7b-chat-hf-function-calling-v2": {
        "initializer": stateless_llama.export_transformer_model,
        "hf_model_name": "Trelis/Llama-2-7b-chat-hf-function-calling-v2",
        "compile_flags": ["--iree-opt-const-expr-hoisting=False"],
        "stop_token": 2,
        "max_tokens": 4096,
        "system_prompt": """<s>[INST] <<SYS>>Be concise. You are a helpful, respectful and honest assistant. If a question does not make any sense, or is not factually coherent, explain why instead of answering something not correct. If you don't know the answer to a question, please don't share false information. <</SYS>>""",
    },
    "TinyPixel/small-llama2": {
        "initializer": stateless_llama.export_transformer_model,
        "hf_model_name": "TinyPixel/small-llama2",
        "compile_flags": ["--iree-opt-const-expr-hoisting=True"],
        "stop_token": 2,
        "max_tokens": 1024,
        "system_prompt": """<s>[INST] <<SYS>>Be concise. You are a helpful, respectful and honest assistant. If a question does not make any sense, or is not factually coherent, explain why instead of answering something not correct. If you don't know the answer to a question, please don't share false information. <</SYS>>""",
    },
}

B_INST, E_INST = "[INST]", "[/INST]"
B_SYS, E_SYS = "<s>", "</s>"

DEFAULT_CHAT_SYS_PROMPT = """<s>[INST] <<SYS>>
Be concise. You are a helpful, respectful and honest assistant. If a question does not make any sense, or is not factually coherent, explain why instead of answering something not correct. If you don't know the answer to a question, please don't share false information.\n <</SYS>>\n\n
"""


def append_user_prompt(history, input_prompt):
    user_prompt = f"{B_INST} {input_prompt} {E_INST}"
    history += user_prompt
    return history


class LanguageModel:
    def __init__(
        self,
        model_name,
        hf_auth_token=None,
        device=None,
        quantization="int4",
        precision="",
        external_weights=None,
        use_system_prompt=True,
        streaming_llm=False,
    ):
        self.hf_model_name = llm_model_map[model_name]["hf_model_name"]
        self.device = device.split("=>")[-1].strip()
        self.backend = self.device.split("://")[0]
        self.driver = self.backend
        if "cpu" in device:
            self.device = "cpu"
            self.backend = "llvm-cpu"
            self.driver = "local-task"

        print(f"Selected {self.backend} as IREE target backend.")
        self.precision = "f32" if "cpu" in device else "f16"
        self.quantization = quantization
        self.safe_name = self.hf_model_name.replace("/", "_").replace("-", "_")
        self.external_weight_file = None
        # TODO: find a programmatic solution for model arch spec instead of hardcoding llama2
        self.file_spec = "_".join(
            [
                self.safe_name,
                self.precision,
            ]
        )
        if self.quantization != "None":
            self.file_spec += "_" + self.quantization

        if external_weights in ["safetensors", "gguf"]:
            self.external_weight_file = get_resource_path(
                os.path.join("..", self.file_spec + "." + external_weights)
            )
        else:
            self.external_weights = None
            self.external_weight_file = None

        if streaming_llm:
            # Add streaming suffix to file spec after setting external weights filename.
            self.file_spec += "_streaming"
        self.streaming_llm = streaming_llm

        self.tempfile_name = get_resource_path(
            os.path.join("..", f"{self.file_spec}.tempfile")
        )
        # TODO: Tag vmfb with target triple of device instead of HAL backend
        self.vmfb_name = str(
            get_resource_path(
                os.path.join("..", f"{self.file_spec}_{self.backend}.vmfb.tempfile")
            )
        )

        self.max_tokens = llm_model_map[model_name]["max_tokens"]
        self.iree_module_dict = None
        self.use_system_prompt = use_system_prompt
        self.global_iter = 0
        self.prev_token_len = 0
        self.first_input = True
        self.hf_auth_token = hf_auth_token
        if self.external_weight_file is not None:
            if not os.path.exists(self.external_weight_file):
                print(
                    f"External weight file {self.external_weight_file} does not exist. Generating..."
                )
                gen_external_params(
                    hf_model_name=self.hf_model_name,
                    quantization=self.quantization,
                    weight_path=self.external_weight_file,
                    hf_auth_token=hf_auth_token,
                    precision=self.precision,
                )
            else:
                print(
                    f"External weight file {self.external_weight_file} found for {self.vmfb_name}"
                )
            self.external_weight_file = str(self.external_weight_file)

        if os.path.exists(self.vmfb_name) and (
            external_weights is None or os.path.exists(str(self.external_weight_file))
        ):
            self.runner = vmfbRunner(
                device=self.driver,
                vmfb_path=self.vmfb_name,
                external_weight_path=self.external_weight_file,
            )
            if self.streaming_llm:
                self.model = self.runner.ctx.modules.streaming_state_update
            else:
                self.model = self.runner.ctx.modules.state_update
            self.tokenizer = AutoTokenizer.from_pretrained(
                self.hf_model_name,
                use_fast=False,
                use_auth_token=hf_auth_token,
            )
        elif not os.path.exists(self.tempfile_name):
            self.torch_ir, self.tokenizer = llm_model_map[model_name]["initializer"](
                self.hf_model_name,
                hf_auth_token,
                compile_to="torch",
                external_weights=external_weights,
                precision=self.precision,
                quantization=self.quantization,
                streaming_llm=self.streaming_llm,
            )
            with open(self.tempfile_name, "w+") as f:
                f.write(self.torch_ir)
            del self.torch_ir
            gc.collect()
            self.compile()
        else:
            self.tokenizer = AutoTokenizer.from_pretrained(
                self.hf_model_name,
                use_fast=False,
                use_auth_token=hf_auth_token,
            )
            self.compile()
        # Reserved for running HF torch model as reference.
        self.hf_mod = None

    def compile(self) -> None:
        # this comes with keys: "vmfb", "config", and "temp_file_to_unlink".
        # ONLY architecture/api-specific compile-time flags for each backend, if needed.
        # hf_model_id-specific global flags currently in model map.
        flags = []
        if "cpu" in self.backend:
            flags.extend(
                [
                    "--iree-global-opt-enable-quantized-matmul-reassociation",
                ]
            )
        elif self.backend == "vulkan":
            flags.extend(["--iree-stream-resource-max-allocation-size=4294967296"])
        flags.extend(llm_model_map[self.hf_model_name]["compile_flags"])
        flatbuffer_blob = compile_module_to_flatbuffer(
            self.tempfile_name,
            device=self.device,
            frontend="torch",
            model_config_path=None,
            extra_args=flags,
            write_to=self.vmfb_name,
        )
        self.runner = vmfbRunner(
            device=self.driver,
            vmfb_path=self.vmfb_name,
            external_weight_path=self.external_weight_file,
        )
        if self.streaming_llm:
            self.model = self.runner.ctx.modules.streaming_state_update
        else:
            self.model = self.runner.ctx.modules.state_update

    def sanitize_prompt(self, prompt):
        if isinstance(prompt, list):
            prompt = list(chain.from_iterable(prompt))
            prompt = " ".join([x for x in prompt if isinstance(x, str)])
        prompt = prompt.replace("\n", " ")
        prompt = prompt.replace("\t", " ")
        prompt = prompt.replace("\r", " ")
        if self.use_system_prompt and self.global_iter == 0:
            prompt = append_user_prompt(DEFAULT_CHAT_SYS_PROMPT, prompt)
            return prompt
        else:
            return f"{B_INST} {prompt} {E_INST}"

    def chat(self, prompt):
        prompt = self.sanitize_prompt(prompt)

        input_tensor = self.tokenizer(prompt, return_tensors="pt").input_ids

        def format_out(results):
            return torch.tensor(results.to_host()[0][0])

        history = []
        for iter in range(self.max_tokens):
            if self.streaming_llm:
                token_slice = max(self.prev_token_len - 1, 0)
                input_tensor = input_tensor[:, token_slice:]
            if self.streaming_llm and self.model["get_seq_step"]() > 600:
                print("Evicting cache space!")
                self.model["evict_kvcache_space"]()
            token_len = input_tensor.shape[-1]
            device_inputs = [
                ireert.asdevicearray(self.runner.config.device, input_tensor)
            ]
            if self.first_input or not self.streaming_llm:
                st_time = time.time()
                token = self.model["run_initialize"](*device_inputs)
                total_time = time.time() - st_time
                token_len += 1
                self.first_input = False
            else:
                st_time = time.time()
                token = self.model["run_cached_initialize"](*device_inputs)
                total_time = time.time() - st_time
                token_len += 1

            history.append(format_out(token))
            while (
                format_out(token) != llm_model_map["llama2_7b"]["stop_token"]
                and len(history) < self.max_tokens
            ):
                dec_time = time.time()
                if self.streaming_llm and self.model["get_seq_step"]() > 600:
                    print("Evicting cache space!")
                    self.model["evict_kvcache_space"]()
                token = self.model["run_forward"](token)
                history.append(format_out(token))
                total_time = time.time() - dec_time
                yield self.tokenizer.decode(history), total_time

            self.prev_token_len = token_len + len(history)

            if format_out(token) == llm_model_map["llama2_7b"]["stop_token"]:
                break

        for i in range(len(history)):
            if type(history[i]) != int:
                history[i] = int(history[i])
        result_output = self.tokenizer.decode(history)
        self.global_iter += 1
        return result_output, total_time

    # Reference HF model function for sanity checks.
    def chat_hf(self, prompt):
        if self.hf_mod is None:
            self.hf_mod = AutoModelForCausalLM.from_pretrained(
                self.hf_model_name,
                torch_dtype=torch.float,
                token=self.hf_auth_token,
            )
        prompt = self.sanitize_prompt(prompt)

        input_tensor = self.tokenizer(prompt, return_tensors="pt").input_ids
        history = []
        for iter in range(self.max_tokens):
            token_len = input_tensor.shape[-1]
            if self.first_input:
                st_time = time.time()
                result = self.hf_mod(input_tensor)
                token = torch.argmax(result.logits[:, -1, :], dim=1)
                total_time = time.time() - st_time
                token_len += 1
                pkv = result.past_key_values
                self.first_input = False

            history.append(int(token))
            while token != llm_model_map["llama2_7b"]["stop_token"]:
                dec_time = time.time()
                result = self.hf_mod(token.reshape([1, 1]), past_key_values=pkv)
                history.append(int(token))
                total_time = time.time() - dec_time
                token = torch.argmax(result.logits[:, -1, :], dim=1)
                pkv = result.past_key_values
                yield self.tokenizer.decode(history), total_time

            self.prev_token_len = token_len + len(history)

            if token == llm_model_map["llama2_7b"]["stop_token"]:
                break
        for i in range(len(history)):
            if type(history[i]) != int:
                history[i] = int(history[i])
        result_output = self.tokenizer.decode(history)
        self.global_iter += 1
        return result_output, total_time


def llm_chat_api(InputData: dict):
    from datetime import datetime as dt

    import apps.shark_studio.web.utils.globals as global_obj

    print(f"Input keys : {InputData.keys()}")

    # print(f"model : {InputData['model']}")

    is_chat_completion_api = (
        "messages" in InputData.keys()
    )  # else it is the legacy `completion` api

    # For Debugging input data from API
    if is_chat_completion_api:
        print(f"message -> role : {InputData['messages'][0]['role']}")
        print(f"message -> content : {InputData['messages'][0]['content']}")
    else:
        print(f"prompt : {InputData['prompt']}")

    model_name = InputData["model"] if "model" in InputData.keys() else "llama2_7b"
    model_path = llm_model_map[model_name]
    device = InputData["device"] if "device" in InputData.keys() else "cpu"
    precision = "fp16"
    max_tokens = InputData["max_tokens"] if "max_tokens" in InputData.keys() else 4096

    device_id = None
    if not global_obj.get_llm_obj():
        print("\n[LOG] Initializing new pipeline...")
        global_obj.clear_cache()
        gc.collect()
        if "cuda" in device:
            device = "cuda"
        elif "vulkan" in device:
            device_id = int(device.split("://")[1])
            device = "vulkan"
        elif "cpu" in device:
            device = "cpu"
            precision = "fp32"
        else:
            print("unrecognized device")
        llm_model = LanguageModel(
            model_name=model_name,
            hf_auth_token=cmd_opts.hf_auth_token,
            device=device,
            quantization=cmd_opts.quantization,
            external_weights="safetensors",
            use_system_prompt=True,
            streaming_llm=False,
        )
        global_obj.set_llm_obj(llm_model)
    else:
        llm_model = global_obj.get_llm_obj()

    llm_model.max_tokens = max_tokens
    # TODO: add role dict for different models
    if is_chat_completion_api:
        # TODO: add funtionality for multiple messages
        prompt = append_user_prompt(
            InputData["messages"][0]["role"], InputData["messages"][0]["content"]
        )
    else:
        prompt = InputData["prompt"]
    print("prompt = ", prompt)

    for res_op, _ in llm_model.chat(prompt):
<<<<<<< HEAD

=======
>>>>>>> cf2513e7
        if is_chat_completion_api:
            choices = [
                {
                    "index": 0,
                    "message": {
                        "role": "assistant",
                        "content": res_op,  # since we are yeilding the result
                    },
                    "finish_reason": "stop",  # or length
                }
            ]
        else:
            choices = [
                {
                    "text": res_op,
                    "index": 0,
                    "logprobs": None,
                    "finish_reason": "stop",  # or length
                }
            ]
    end_time = dt.now().strftime("%Y%m%d%H%M%S%f")
    return {
        "id": end_time,
        "object": "chat.completion" if is_chat_completion_api else "text_completion",
        "created": int(end_time),
        "choices": choices,
    }


if __name__ == "__main__":
    lm = LanguageModel(
        "Trelis/Llama-2-7b-chat-hf-function-calling-v2",
        hf_auth_token=None,
        device="cpu-task",
        external_weights="safetensors",
    )

    print("model loaded")
    for i in lm.chat("hi, what are you?"):
        print(i)<|MERGE_RESOLUTION|>--- conflicted
+++ resolved
@@ -393,10 +393,6 @@
     print("prompt = ", prompt)
 
     for res_op, _ in llm_model.chat(prompt):
-<<<<<<< HEAD
-
-=======
->>>>>>> cf2513e7
         if is_chat_completion_api:
             choices = [
                 {
