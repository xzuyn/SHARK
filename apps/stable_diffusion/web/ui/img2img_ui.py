import os
import torch
import time
import gradio as gr
import PIL
from math import ceil
from PIL import Image
import base64
from io import BytesIO
from fastapi.exceptions import HTTPException
from apps.stable_diffusion.web.ui.utils import (
    available_devices,
    nodlogo_loc,
    get_custom_model_path,
    get_custom_model_files,
    scheduler_list_cpu_only,
    predefined_models,
    cancel_sd,
)
from apps.stable_diffusion.src import (
    args,
    Image2ImagePipeline,
    StencilPipeline,
    resize_stencil,
    get_schedulers,
    set_init_device_flags,
    utils,
    save_output_img,
)
from apps.stable_diffusion.src.utils import (
    get_generated_imgs_path,
    get_generation_text_info,
)
from apps.stable_diffusion.web.utils.common_label_calc import status_label
import numpy as np


# set initial values of iree_vulkan_target_triple, use_tuned and import_mlir.
init_iree_vulkan_target_triple = args.iree_vulkan_target_triple
init_use_tuned = args.use_tuned
init_import_mlir = args.import_mlir


# Exposed to UI.
def img2img_inf(
    prompt: str,
    negative_prompt: str,
    image_dict,
    height: int,
    width: int,
    steps: int,
    strength: float,
    guidance_scale: float,
    seed: str | int,
    batch_count: int,
    batch_size: int,
    scheduler: str,
    custom_model: str,
    hf_model_id: str,
    custom_vae: str,
    precision: str,
    device: str,
    max_length: int,
    use_stencil: str,
    save_metadata_to_json: bool,
    save_metadata_to_png: bool,
    lora_weights: str,
    lora_hf_id: str,
    ondemand: bool,
    repeatable_seeds: bool,
    resample_type: str,
):
    from apps.stable_diffusion.web.ui.utils import (
        get_custom_model_pathfile,
        get_custom_vae_or_lora_weights,
        Config,
    )
    import apps.stable_diffusion.web.utils.global_obj as global_obj
    from apps.stable_diffusion.src.pipelines.pipeline_shark_stable_diffusion_utils import (
        SD_STATE_CANCEL,
    )

    args.prompts = [prompt]
    args.negative_prompts = [negative_prompt]
    args.guidance_scale = guidance_scale
    args.seed = seed
    args.steps = steps
    args.strength = strength
    args.scheduler = scheduler
    args.img_path = "not none"
    args.ondemand = ondemand

    if image_dict is None:
        return None, "An Initial Image is required"
    if use_stencil == "scribble":
        image = image_dict["mask"].convert("RGB")
    elif isinstance(image_dict, PIL.Image.Image):
        image = image_dict.convert("RGB")
    else:
        image = image_dict["image"].convert("RGB")

    # set ckpt_loc and hf_model_id.
    args.ckpt_loc = ""
    args.hf_model_id = ""
    args.custom_vae = ""
    if custom_model == "None":
        if not hf_model_id:
            return (
                None,
                "Please provide either custom model or huggingface model ID, "
                "both must not be empty.",
            )
        if "civitai" in hf_model_id:
            args.ckpt_loc = hf_model_id
        else:
            args.hf_model_id = hf_model_id
    elif ".ckpt" in custom_model or ".safetensors" in custom_model:
        args.ckpt_loc = get_custom_model_pathfile(custom_model)
    else:
        args.hf_model_id = custom_model
    if custom_vae != "None":
        args.custom_vae = get_custom_model_pathfile(custom_vae, model="vae")

    args.use_lora = get_custom_vae_or_lora_weights(
        lora_weights, lora_hf_id, "lora"
    )

    args.save_metadata_to_json = save_metadata_to_json
    args.write_metadata_to_png = save_metadata_to_png

    use_stencil = None if use_stencil == "None" else use_stencil
    args.use_stencil = use_stencil
    if use_stencil is not None:
        args.scheduler = "DDIM"
        args.hf_model_id = "runwayml/stable-diffusion-v1-5"
        image, width, height = resize_stencil(image)
    elif "Shark" in args.scheduler:
        print(
            f"Shark schedulers are not supported. Switching to EulerDiscrete "
            f"scheduler"
        )
        args.scheduler = "EulerDiscrete"
    cpu_scheduling = not args.scheduler.startswith("Shark")
    args.precision = precision
    dtype = torch.float32 if precision == "fp32" else torch.half
    new_config_obj = Config(
        "img2img",
        args.hf_model_id,
        args.ckpt_loc,
        args.custom_vae,
        precision,
        batch_size,
        max_length,
        height,
        width,
        device,
        use_lora=args.use_lora,
        use_stencil=use_stencil,
        ondemand=ondemand,
    )
    if (
        not global_obj.get_sd_obj()
        or global_obj.get_cfg_obj() != new_config_obj
    ):
        global_obj.clear_cache()
        global_obj.set_cfg_obj(new_config_obj)
        args.batch_count = batch_count
        args.batch_size = batch_size
        args.max_length = max_length
        args.height = height
        args.width = width
        args.device = device.split("=>", 1)[1].strip()
        args.iree_vulkan_target_triple = init_iree_vulkan_target_triple
        args.use_tuned = init_use_tuned
        args.import_mlir = init_import_mlir
        set_init_device_flags()
        model_id = (
            args.hf_model_id
            if args.hf_model_id
            else "stabilityai/stable-diffusion-2-1-base"
        )
        global_obj.set_schedulers(get_schedulers(model_id))
        scheduler_obj = global_obj.get_scheduler(args.scheduler)

        if use_stencil is not None:
            args.use_tuned = False
            global_obj.set_sd_obj(
                StencilPipeline.from_pretrained(
                    scheduler_obj,
                    args.import_mlir,
                    args.hf_model_id,
                    args.ckpt_loc,
                    args.custom_vae,
                    args.precision,
                    args.max_length,
                    args.batch_size,
                    args.height,
                    args.width,
                    args.use_base_vae,
                    args.use_tuned,
                    low_cpu_mem_usage=args.low_cpu_mem_usage,
                    use_stencil=use_stencil,
                    debug=args.import_debug if args.import_mlir else False,
                    use_lora=args.use_lora,
                    ondemand=args.ondemand,
                )
            )
        else:
            global_obj.set_sd_obj(
                Image2ImagePipeline.from_pretrained(
                    scheduler_obj,
                    args.import_mlir,
                    args.hf_model_id,
                    args.ckpt_loc,
                    args.custom_vae,
                    args.precision,
                    args.max_length,
                    args.batch_size,
                    args.height,
                    args.width,
                    args.use_base_vae,
                    args.use_tuned,
                    low_cpu_mem_usage=args.low_cpu_mem_usage,
                    debug=args.import_debug if args.import_mlir else False,
                    use_lora=args.use_lora,
                    ondemand=args.ondemand,
                )
            )

    global_obj.set_sd_scheduler(args.scheduler)

    start_time = time.time()
    global_obj.get_sd_obj().log = ""
    generated_imgs = []
    extra_info = {"STRENGTH": strength}
    text_output = ""
    try:
        seeds = utils.batch_seeds(seed, batch_count, repeatable_seeds)
    except TypeError as error:
        raise gr.Error(str(error)) from None

    for current_batch in range(batch_count):
        out_imgs = global_obj.get_sd_obj().generate_images(
            prompt,
            negative_prompt,
            image,
            batch_size,
            height,
            width,
            ceil(steps / strength),
            strength,
            guidance_scale,
            seeds[current_batch],
            args.max_length,
            dtype,
            args.use_base_vae,
            cpu_scheduling,
            args.max_embeddings_multiples,
            use_stencil=use_stencil,
            resample_type=resample_type,
        )
        total_time = time.time() - start_time
        text_output = get_generation_text_info(
            seeds[: current_batch + 1], device
        )
        text_output += "\n" + global_obj.get_sd_obj().log
        text_output += f"\nTotal image(s) generation time: {total_time:.4f}sec"

        if global_obj.get_sd_status() == SD_STATE_CANCEL:
            break
        else:
            save_output_img(
                out_imgs[0],
                seeds[current_batch],
                extra_info,
            )
            generated_imgs.extend(out_imgs)
            yield generated_imgs, text_output, status_label(
                "Image-to-Image", current_batch + 1, batch_count, batch_size
            )

    return generated_imgs, text_output, ""


def decode_base64_to_image(encoding):
    if encoding.startswith("data:image/"):
        encoding = encoding.split(";", 1)[1].split(",", 1)[1]
    try:
        image = Image.open(BytesIO(base64.b64decode(encoding)))
        return image
    except Exception as err:
        print(err)
        raise HTTPException(status_code=500, detail="Invalid encoded image")


def encode_pil_to_base64(images):
    encoded_imgs = []
    for image in images:
        with BytesIO() as output_bytes:
            if args.output_img_format.lower() == "png":
                image.save(output_bytes, format="PNG")

            elif args.output_img_format.lower() in ("jpg", "jpeg"):
                image.save(output_bytes, format="JPEG")
            else:
                raise HTTPException(
                    status_code=500, detail="Invalid image format"
                )
            bytes_data = output_bytes.getvalue()
            encoded_imgs.append(base64.b64encode(bytes_data))
    return encoded_imgs


# Img2Img Rest API.
def img2img_api(
    InputData: dict,
):
    print(
        f'Prompt: {InputData["prompt"]}, '
        f'Negative Prompt: {InputData["negative_prompt"]}, '
        f'Seed: {InputData["seed"]}.'
    )
    init_image = decode_base64_to_image(InputData["init_images"][0])
    res = img2img_inf(
        InputData["prompt"],
        InputData["negative_prompt"],
        init_image,
        InputData["height"],
        InputData["width"],
        InputData["steps"],
        InputData["denoising_strength"],
        InputData["cfg_scale"],
        InputData["seed"],
        batch_count=1,
        batch_size=1,
        scheduler="EulerDiscrete",
        custom_model="None",
        hf_model_id=InputData["hf_model_id"]
        if "hf_model_id" in InputData.keys()
        else "stabilityai/stable-diffusion-2-1-base",
        custom_vae="None",
        precision="fp16",
        device=available_devices[0],
        max_length=64,
        use_stencil=InputData["use_stencil"]
        if "use_stencil" in InputData.keys()
        else "None",
        save_metadata_to_json=False,
        save_metadata_to_png=False,
        lora_weights="None",
        lora_hf_id="",
        ondemand=False,
        repeatable_seeds=False,
        resample_type="Lanczos",
    )

    # Converts generator type to subscriptable
    res = next(res)

    return {
        "images": encode_pil_to_base64(res[0]),
        "parameters": {},
        "info": res[1],
    }


with gr.Blocks(title="Image-to-Image") as img2img_web:
    with gr.Row(elem_id="ui_title"):
        nod_logo = Image.open(nodlogo_loc)
        with gr.Row():
            with gr.Column(scale=1, elem_id="demo_title_outer"):
                gr.Image(
                    value=nod_logo,
                    show_label=False,
                    interactive=False,
                    elem_id="top_logo",
                    width=150,
                    height=50,
                )
    with gr.Row(elem_id="ui_body"):
        with gr.Row():
            with gr.Column(scale=1, min_width=600):
                with gr.Row():
                    # janky fix for overflowing text
                    i2i_model_info = (str(get_custom_model_path())).replace(
                        "\\", "\n\\"
                    )
                    i2i_model_info = f"Custom Model Path: {i2i_model_info}"
                    img2img_custom_model = gr.Dropdown(
                        label=f"Models",
                        info=i2i_model_info,
                        elem_id="custom_model",
                        value=os.path.basename(args.ckpt_loc)
                        if args.ckpt_loc
                        else "stabilityai/stable-diffusion-2-1-base",
                        choices=["None"]
                        + get_custom_model_files()
                        + predefined_models,
                        allow_custom_value=True,
                    )
                    img2img_hf_model_id = gr.Textbox(
                        elem_id="hf_model_id",
                        placeholder="Select 'None' in the Models dropdown "
                        "on the left and enter model ID here "
                        "e.g: SG161222/Realistic_Vision_V1.3, "
                        "https://civitai.com/api/download/models/15236",
                        value="",
                        label="HuggingFace Model ID or Civitai model "
                        "download URL",
                        lines=3,
                    )
                    # janky fix for overflowing text
                    i2i_vae_info = (str(get_custom_model_path("vae"))).replace(
                        "\\", "\n\\"
                    )
                    i2i_vae_info = f"VAE Path: {i2i_vae_info}"
                    custom_vae = gr.Dropdown(
                        label=f"Custom VAE Models",
                        info=i2i_vae_info,
                        elem_id="custom_model",
                        value=os.path.basename(args.custom_vae)
                        if args.custom_vae
                        else "None",
                        choices=["None"] + get_custom_model_files("vae"),
                        allow_custom_value=True,
                    )

                with gr.Group(elem_id="prompt_box_outer"):
                    prompt = gr.Textbox(
                        label="Prompt",
                        value=args.prompts[0],
                        lines=2,
                        elem_id="prompt_box",
                    )
                    negative_prompt = gr.Textbox(
                        label="Negative Prompt",
                        value=args.negative_prompts[0],
                        lines=2,
                        elem_id="negative_prompt_box",
                    )
                # TODO: make this import image prompt info if it exists
                img2img_init_image = gr.Image(
                    label="Input Image",
                    source="upload",
                    tool="sketch",
                    type="pil",
                    height=300,
                )

                with gr.Accordion(label="Stencil Options", open=False):
                    with gr.Row():
                        use_stencil = gr.Dropdown(
                            elem_id="stencil_model",
                            label="Stencil model",
                            value="None",
<<<<<<< HEAD
                            choices=[
                                "None",
                                "canny",
                                "openpose",
                                "scribble",
                                "zoedepth",
                            ],
=======
                            choices=["None", "canny", "openpose", "scribble"],
                            allow_custom_value=True,
>>>>>>> 4797bb89
                        )

                    def show_canvas(choice):
                        if choice == "scribble":
                            return (
                                gr.Slider.update(visible=True),
                                gr.Slider.update(visible=True),
                                gr.Button.update(visible=True),
                            )
                        else:
                            return (
                                gr.Slider.update(visible=False),
                                gr.Slider.update(visible=False),
                                gr.Button.update(visible=False),
                            )

                    def create_canvas(w, h):
                        return np.zeros(shape=(h, w, 3), dtype=np.uint8) + 255

                    with gr.Row():
                        canvas_width = gr.Slider(
                            label="Canvas Width",
                            minimum=256,
                            maximum=1024,
                            value=512,
                            step=1,
                            visible=False,
                        )
                        canvas_height = gr.Slider(
                            label="Canvas Height",
                            minimum=256,
                            maximum=1024,
                            value=512,
                            step=1,
                            visible=False,
                        )
                    create_button = gr.Button(
                        label="Start",
                        value="Open drawing canvas!",
                        visible=False,
                    )
                    create_button.click(
                        fn=create_canvas,
                        inputs=[canvas_width, canvas_height],
                        outputs=[img2img_init_image],
                    )
                    use_stencil.change(
                        fn=show_canvas,
                        inputs=use_stencil,
                        outputs=[canvas_width, canvas_height, create_button],
                    )

                with gr.Accordion(label="LoRA Options", open=False):
                    with gr.Row():
                        # janky fix for overflowing text
                        i2i_lora_info = (
                            str(get_custom_model_path("lora"))
                        ).replace("\\", "\n\\")
                        i2i_lora_info = f"LoRA Path: {i2i_lora_info}"
                        lora_weights = gr.Dropdown(
                            allow_custom_value=True,
                            label=f"Standalone LoRA Weights",
                            info=i2i_lora_info,
                            elem_id="lora_weights",
                            value="None",
                            choices=["None"] + get_custom_model_files("lora"),
                        )
                        lora_hf_id = gr.Textbox(
                            elem_id="lora_hf_id",
                            placeholder="Select 'None' in the Standalone LoRA "
                            "weights dropdown on the left if you want to use "
                            "a standalone HuggingFace model ID for LoRA here "
                            "e.g: sayakpaul/sd-model-finetuned-lora-t4",
                            value="",
                            label="HuggingFace Model ID",
                            lines=3,
                        )
                with gr.Accordion(label="Advanced Options", open=False):
                    with gr.Row():
                        scheduler = gr.Dropdown(
                            elem_id="scheduler",
                            label="Scheduler",
                            value="EulerDiscrete",
                            choices=scheduler_list_cpu_only,
                            allow_custom_value=True,
                        )
                        with gr.Group():
                            save_metadata_to_png = gr.Checkbox(
                                label="Save prompt information to PNG",
                                value=args.write_metadata_to_png,
                                interactive=True,
                            )
                            save_metadata_to_json = gr.Checkbox(
                                label="Save prompt information to JSON file",
                                value=args.save_metadata_to_json,
                                interactive=True,
                            )
                    with gr.Row():
                        height = gr.Slider(
                            384, 768, value=args.height, step=8, label="Height"
                        )
                        width = gr.Slider(
                            384, 768, value=args.width, step=8, label="Width"
                        )
                        max_length = gr.Radio(
                            label="Max Length",
                            value=args.max_length,
                            choices=[
                                64,
                                77,
                            ],
                            visible=False,
                        )
                    with gr.Row():
                        with gr.Column(scale=3):
                            steps = gr.Slider(
                                1, 100, value=args.steps, step=1, label="Steps"
                            )
                        with gr.Column(scale=3):
                            strength = gr.Slider(
                                0,
                                1,
                                value=args.strength,
                                step=0.01,
                                label="Denoising Strength",
                            )
                            resample_type = gr.Dropdown(
                                value=args.resample_type,
                                choices=[
                                    "Lanczos",
                                    "Nearest Neighbor",
                                    "Bilinear",
                                    "Bicubic",
                                    "Adaptive",
                                    "Antialias",
                                    "Box",
                                    "Affine",
                                    "Cubic",
                                ],
                                label="Resample Type",
                                allow_custom_value=True,
                            )
                        ondemand = gr.Checkbox(
                            value=args.ondemand,
                            label="Low VRAM",
                            interactive=True,
                        )
                        precision = gr.Radio(
                            label="Precision",
                            value=args.precision,
                            choices=[
                                "fp16",
                                "fp32",
                            ],
                            visible=True,
                        )
                    with gr.Row():
                        with gr.Column(scale=3):
                            guidance_scale = gr.Slider(
                                0,
                                50,
                                value=args.guidance_scale,
                                step=0.1,
                                label="CFG Scale",
                            )
                        with gr.Column(scale=3):
                            batch_count = gr.Slider(
                                1,
                                100,
                                value=args.batch_count,
                                step=1,
                                label="Batch Count",
                                interactive=True,
                            )
                        repeatable_seeds = gr.Checkbox(
                            args.repeatable_seeds,
                            label="Repeatable Seeds",
                        )
                    with gr.Row():
                        batch_size = gr.Slider(
                            1,
                            4,
                            value=args.batch_size,
                            step=1,
                            label="Batch Size",
                            interactive=False,
                            visible=False,
                        )
                with gr.Row():
                    seed = gr.Textbox(
                        value=args.seed,
                        label="Seed",
                        info="An integer or a JSON list of integers, -1 for random",
                    )
                    device = gr.Dropdown(
                        elem_id="device",
                        label="Device",
                        value=available_devices[0],
                        choices=available_devices,
                        allow_custom_value=True,
                    )
                with gr.Row():
                    random_seed = gr.Button("Randomize Seed")
                    random_seed.click(
                        lambda: -1,
                        inputs=[],
                        outputs=[seed],
                        queue=False,
                    )
                    stop_batch = gr.Button("Stop Batch")
                    stable_diffusion = gr.Button("Generate Image(s)")

            with gr.Column(scale=1, min_width=600):
                with gr.Group():
                    img2img_gallery = gr.Gallery(
                        label="Generated images",
                        show_label=False,
                        elem_id="gallery",
                        columns=2,
                        object_fit="contain",
                    )
                    std_output = gr.Textbox(
                        value=f"Images will be saved at "
                        f"{get_generated_imgs_path()}",
                        lines=1,
                        elem_id="std_output",
                        show_label=False,
                    )
                    img2img_status = gr.Textbox(visible=False)
                with gr.Row():
                    img2img_sendto_inpaint = gr.Button(value="SendTo Inpaint")
                    img2img_sendto_outpaint = gr.Button(
                        value="SendTo Outpaint"
                    )
                    img2img_sendto_upscaler = gr.Button(
                        value="SendTo Upscaler"
                    )

        kwargs = dict(
            fn=img2img_inf,
            inputs=[
                prompt,
                negative_prompt,
                img2img_init_image,
                height,
                width,
                steps,
                strength,
                guidance_scale,
                seed,
                batch_count,
                batch_size,
                scheduler,
                img2img_custom_model,
                img2img_hf_model_id,
                custom_vae,
                precision,
                device,
                max_length,
                use_stencil,
                save_metadata_to_json,
                save_metadata_to_png,
                lora_weights,
                lora_hf_id,
                ondemand,
                repeatable_seeds,
                resample_type,
            ],
            outputs=[img2img_gallery, std_output, img2img_status],
            show_progress="minimal" if args.progress_bar else "none",
        )

        status_kwargs = dict(
            fn=lambda bc, bs: status_label("Image-to-Image", 0, bc, bs),
            inputs=[batch_count, batch_size],
            outputs=img2img_status,
        )

        prompt_submit = prompt.submit(**status_kwargs).then(**kwargs)
        neg_prompt_submit = negative_prompt.submit(**status_kwargs).then(
            **kwargs
        )
        generate_click = stable_diffusion.click(**status_kwargs).then(**kwargs)
        stop_batch.click(
            fn=cancel_sd,
            cancels=[prompt_submit, neg_prompt_submit, generate_click],
        )<|MERGE_RESOLUTION|>--- conflicted
+++ resolved
@@ -453,7 +453,6 @@
                             elem_id="stencil_model",
                             label="Stencil model",
                             value="None",
-<<<<<<< HEAD
                             choices=[
                                 "None",
                                 "canny",
@@ -461,10 +460,6 @@
                                 "scribble",
                                 "zoedepth",
                             ],
-=======
-                            choices=["None", "canny", "openpose", "scribble"],
-                            allow_custom_value=True,
->>>>>>> 4797bb89
                         )
 
                     def show_canvas(choice):
