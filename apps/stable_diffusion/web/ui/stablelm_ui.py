--- conflicted
+++ resolved
@@ -194,7 +194,6 @@
         from apps.language_models.scripts.vicuna import UnshardedVicuna
         from apps.stable_diffusion.src import args
 
-<<<<<<< HEAD
         if vicuna_model == 0:
             if "cuda" in device:
                 device = "cuda"
@@ -209,10 +208,8 @@
             else:
                 print("unrecognized device")
 
-=======
         if new_model_vmfb_key != model_vmfb_key:
             model_vmfb_key = new_model_vmfb_key
->>>>>>> db990826
             max_toks = 128 if model_name == "codegen" else 512
 
             # get iree flags that need to be overridden, from commandline args
